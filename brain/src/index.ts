--- conflicted
+++ resolved
@@ -1,10 +1,7 @@
 import { Elysia } from "elysia";
 import { swagger } from "@elysiajs/swagger";
 import { cors } from "@elysiajs/cors";
-<<<<<<< HEAD
-=======
 import { detectionService } from "./db/detection-service";
->>>>>>> 08ef1296
 
 // Export all types and functions for camera data
 export * from "./types";
