import { useState, useEffect, useRef, useCallback } from "react";

interface SkySentryClientProps {
  clientId: string;
  serverUrl?: string;
  frameRate?: number;
}

const SkySentryClient: React.FC<SkySentryClientProps> = ({
  clientId,
<<<<<<< HEAD
  serverUrl = import.meta.env.VITE_WEBSOCKET_URL || "ws://localhost:8080/ws",
=======
  serverUrl = import.meta.env.VITE_WEBSOCKET_URL ||
    "wss://demo8080.shivi.io/ws",
>>>>>>> 08ef1296
  frameRate = 30, // Increased for lower latency
}) => {
  const [status, setStatus] = useState<
    "disconnected" | "connecting" | "connected" | "error"
  >("disconnected");
  const [cameraStatus, setCameraStatus] = useState<
    "inactive" | "active" | "streaming" | "error"
  >("inactive");
  const [fps, setFps] = useState(0);
  const [droppedFrames, setDroppedFrames] = useState(0);

  const wsRef = useRef<WebSocket | null>(null);
  const videoRef = useRef<HTMLVideoElement>(null);
  const canvasRef = useRef<HTMLCanvasElement>(null);
  const streamRef = useRef<MediaStream | null>(null);
  const animationFrameRef = useRef<number | null>(null);

  const sentFrameCountRef = useRef(0);
  const droppedFramesRef = useRef(0);
  const lastFpsUpdateTimeRef = useRef(performance.now());
  const lastSendTimeRef = useRef(0);

  const connect = useCallback(() => {
    if (wsRef.current?.readyState === WebSocket.OPEN) return;
    setStatus("connecting");
    console.log("Connecting to WebSocket:", serverUrl);
    wsRef.current = new WebSocket(serverUrl);
    wsRef.current.onopen = () => {
      console.log("WebSocket connected to", serverUrl);
      setStatus("connected");
      wsRef.current?.send(
        JSON.stringify({ type: "client-registration", clientId })
      );
    };
    wsRef.current.onclose = (event) => {
      console.log(
        "WebSocket closed, code:",
        event.code,
        "reason:",
        event.reason
      );
      setStatus("disconnected");
    };
    wsRef.current.onerror = (event) => {
      console.error("WebSocket error:", event);
      setStatus("error");
    };
  }, [serverUrl, clientId]);

  const startCamera = useCallback(async () => {
    if (streamRef.current) return;
    try {
      const stream = await navigator.mediaDevices.getUserMedia({
        video: {
          width: { ideal: 640 },
          height: { ideal: 480 },
          frameRate: { ideal: frameRate },
        },
        audio: false,
      });
      if (videoRef.current) videoRef.current.srcObject = stream;
      streamRef.current = stream;
      setCameraStatus("active");
    } catch (error) {
      console.error("Camera error:", error);
      setCameraStatus("error");
    }
  }, [frameRate]);

  const captureAndSendFrame = useCallback(() => {
    const now = performance.now();
    if (now - lastSendTimeRef.current < 1000 / frameRate) return;
    lastSendTimeRef.current = now;

    const ws = wsRef.current;
    // Aggressive check: if network is backed up, don't even bother capturing.
    if (
      !ws ||
      ws.readyState !== WebSocket.OPEN ||
      ws.bufferedAmount > 1024 * 256
    ) {
      // 256KB buffer limit
      droppedFramesRef.current++;
      return;
    }

    if (!videoRef.current || !canvasRef.current || videoRef.current.paused)
      return;

    const video = videoRef.current;
    const canvas = canvasRef.current;
    const ctx = canvas.getContext("2d");
    if (!ctx) return;

    canvas.width = video.videoWidth;
    canvas.height = video.videoHeight;
    ctx.drawImage(video, 0, 0, canvas.width, canvas.height);

    canvas.toBlob(
      (blob) => {
        if (blob && wsRef.current?.readyState === WebSocket.OPEN) {
          wsRef.current.send(blob);
          sentFrameCountRef.current++;
        } else {
          droppedFramesRef.current++;
        }
      },
      "image/jpeg",
      0.4 // Reduced quality for better performance and lower bandwidth
    );
  }, [frameRate]);

  const streamingLoop = useCallback(() => {
    captureAndSendFrame();

    const now = performance.now();
    if (now - lastFpsUpdateTimeRef.current >= 1000) {
      setFps(sentFrameCountRef.current);
      setDroppedFrames(droppedFramesRef.current);
      sentFrameCountRef.current = 0;
      droppedFramesRef.current = 0;
      lastFpsUpdateTimeRef.current = now;
    }

    animationFrameRef.current = requestAnimationFrame(streamingLoop);
  }, [captureAndSendFrame]);

  const startStreaming = () => {
    if (cameraStatus !== "active" || animationFrameRef.current) return;
    setCameraStatus("streaming");
    animationFrameRef.current = requestAnimationFrame(streamingLoop);
  };

  const stopStreaming = () => {
    if (animationFrameRef.current) {
      cancelAnimationFrame(animationFrameRef.current);
      animationFrameRef.current = null;
    }
    setCameraStatus("active");
    setFps(0);
  };

  const disconnect = () => {
    stopStreaming();
    if (streamRef.current) {
      streamRef.current.getTracks().forEach((track) => track.stop());
      streamRef.current = null;
    }
    wsRef.current?.close();
    setCameraStatus("inactive");
  };

  useEffect(() => {
    return () => disconnect(); // Cleanup on unmount
  }, []);

  return (
    <div style={{ padding: "20px", fontFamily: "sans-serif" }}>
      <h2>Capture Client: {clientId}</h2>
      <div>
        <p>
          Server: <strong>{status.toUpperCase()}</strong>
        </p>
        <p>
          Camera: <strong>{cameraStatus.toUpperCase()}</strong>
        </p>
        {cameraStatus === "streaming" && (
          <p>
            Performance: <strong>{fps} FPS</strong> | Dropped:{" "}
            <strong>{droppedFrames}</strong>
          </p>
        )}
      </div>
      <div style={{ margin: "20px 0" }}>
        <button onClick={connect} disabled={status !== "disconnected"}>
          Connect
        </button>
        <button
          onClick={startCamera}
          disabled={status !== "connected" || cameraStatus !== "inactive"}
        >
          Start Camera
        </button>
        <button onClick={startStreaming} disabled={cameraStatus !== "active"}>
          Start Streaming
        </button>
        <button onClick={stopStreaming} disabled={cameraStatus !== "streaming"}>
          Stop Streaming
        </button>
        <button onClick={disconnect}>Disconnect All</button>
      </div>
      <div>
        <video
          ref={videoRef}
          style={{ width: "640px", height: "480px", border: "1px solid black" }}
          autoPlay
          muted
          playsInline
        />
        <canvas ref={canvasRef} style={{ display: "none" }} />
      </div>
    </div>
  );
};

export default SkySentryClient;<|MERGE_RESOLUTION|>--- conflicted
+++ resolved
@@ -8,12 +8,8 @@
 
 const SkySentryClient: React.FC<SkySentryClientProps> = ({
   clientId,
-<<<<<<< HEAD
-  serverUrl = import.meta.env.VITE_WEBSOCKET_URL || "ws://localhost:8080/ws",
-=======
   serverUrl = import.meta.env.VITE_WEBSOCKET_URL ||
     "wss://demo8080.shivi.io/ws",
->>>>>>> 08ef1296
   frameRate = 30, // Increased for lower latency
 }) => {
   const [status, setStatus] = useState<
