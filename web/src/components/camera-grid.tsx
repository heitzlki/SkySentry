"use client";

<<<<<<< HEAD
import { useState, useEffect, useCallback } from "react";
import { Badge } from "@/components/ui/badge";
import { Button } from "@/components/ui/button";
import { Play, Pause, RefreshCw, Camera, AlertCircle } from "lucide-react";
import { api, type CameraData } from "@/lib/api-client";
import { Card, CardContent } from "@/components/ui/card";
=======
import { useState, useEffect, useCallback, useRef } from "react";
import { Badge } from "@/components/ui/badge";
import { Button } from "@/components/ui/button";
import { RefreshCw, Play, Square } from "lucide-react";

interface CameraData {
  id: string;
  image: string | null;
  timestamp: string | null;
  frameNumber: number;
  size: number;
  status: "online" | "offline";
}

interface CameraCardProps {
  camera: CameraData;
  isStreaming: boolean;
}
>>>>>>> 16ece742

export function CameraGrid() {
  const [cameras, setCameras] = useState<CameraData[]>([]);
  // Use localStorage to persist streaming state across page reloads
  const [isStreaming, setIsStreaming] = useState(() => {
    if (typeof window !== "undefined") {
      return localStorage.getItem("skySentry_streaming") === "true";
    }
    return false;
  });
  const [loading, setLoading] = useState(true);
  const [error, setError] = useState<string | null>(null);
  const [lastUpdate, setLastUpdate] = useState<Date | null>(null);
  const [frameStats, setFrameStats] = useState<
    Record<string, { fps: number; lastFrameTime: number; frameCount: number }>
  >({});

  const wsRef = useRef<WebSocket | null>(null);
  const reconnectTimeoutRef = useRef<NodeJS.Timeout | null>(null);
  const reconnectAttemptsRef = useRef<number>(0);
  const isComponentMountedRef = useRef<boolean>(true);
  const heartbeatIntervalRef = useRef<NodeJS.Timeout | null>(null);
  const frameStatsRef = useRef<
    Record<
      string,
      {
        lastFrameTime: number;
        frameCount: number;
        fpsHistory: number[];
        lastFrameTimestamp: string; // Track last frame timestamp to prevent out-of-order
        lastProcessedTime: number; // Track when we last processed a frame
        droppedFrames: number; // Track dropped frames for performance
        connectionQuality: "good" | "poor" | "degraded"; // Track connection quality
      }
    >
  >({});

  // Dynamic FPS adjustment based on performance
  const [currentDisplayFPS, setCurrentDisplayFPS] = useState(15);
  const performanceCheckRef = useRef<NodeJS.Timeout | null>(null);

  // Adaptive frame processing rate - starts at 15 FPS, can adjust dynamically
  const MIN_FRAME_INTERVAL = 1000 / currentDisplayFPS;

  // Performance monitoring and dynamic adjustment
  const adjustDisplayFPS = useCallback(() => {
    const stats = Object.values(frameStatsRef.current);
    if (stats.length === 0) return;

    const avgDroppedFrames =
      stats.reduce((sum, stat) => sum + stat.droppedFrames, 0) / stats.length;
    const totalCameras = stats.length;

    // Adjust FPS based on performance
    let newFPS = currentDisplayFPS;

    if (avgDroppedFrames > 5 && totalCameras > 2) {
      // Many dropped frames with multiple cameras - reduce FPS
      newFPS = Math.max(8, currentDisplayFPS - 2);
    } else if (avgDroppedFrames < 1 && totalCameras <= 2) {
      // Good performance with few cameras - can increase FPS
      newFPS = Math.min(20, currentDisplayFPS + 1);
    } else if (totalCameras > 4) {
      // Many cameras - cap at lower FPS
      newFPS = Math.min(12, currentDisplayFPS);
    }

    if (newFPS !== currentDisplayFPS) {
      setCurrentDisplayFPS(newFPS);
      console.log(
        `📊 Adjusted display FPS to ${newFPS} (cameras: ${totalCameras}, avg dropped: ${avgDroppedFrames.toFixed(
          1
        )})`
      );
    }
  }, [currentDisplayFPS]);

  // Calculate FPS for each camera
  const updateFrameStats = useCallback((clientId: string) => {
    const now = Date.now();
    const stats = frameStatsRef.current[clientId] || {
      lastFrameTime: now,
      frameCount: 0,
      fpsHistory: [],
      lastFrameTimestamp: "",
      lastProcessedTime: 0,
      droppedFrames: 0,
      connectionQuality: "good" as const,
    };

    stats.frameCount++;
    const timeDiff = now - stats.lastFrameTime;

    if (timeDiff >= 1000) {
      // Update FPS every second
      const fps = Math.round((stats.frameCount * 1000) / timeDiff);
      stats.fpsHistory.push(fps);

      // Keep only last 5 measurements for smoothing
      if (stats.fpsHistory.length > 5) {
        stats.fpsHistory.shift();
      }

      const avgFps =
        stats.fpsHistory.reduce((a, b) => a + b, 0) / stats.fpsHistory.length;

      // Update connection quality based on FPS consistency
      const fpsVariance =
        Math.max(...stats.fpsHistory) - Math.min(...stats.fpsHistory);
      if (avgFps < 5 || fpsVariance > 10) {
        stats.connectionQuality = "poor";
      } else if (avgFps < 10 || fpsVariance > 5) {
        stats.connectionQuality = "degraded";
      } else {
        stats.connectionQuality = "good";
      }

      setFrameStats((prev) => ({
        ...prev,
        [clientId]: {
          fps: Math.round(avgFps),
          lastFrameTime: now,
          frameCount: stats.frameCount,
        },
      }));

      stats.lastFrameTime = now;
      stats.frameCount = 0;
    }

    frameStatsRef.current[clientId] = stats;
  }, []);

  // Enhanced WebSocket connection with persistent state and heartbeat
  const connectWebSocket = useCallback(() => {
    // Don't attempt connection if component is unmounted or streaming is disabled
    if (!isComponentMountedRef.current || !isStreaming) return;

    // Close existing connection if any
    if (
      wsRef.current?.readyState === WebSocket.OPEN ||
      wsRef.current?.readyState === WebSocket.CONNECTING
    ) {
      wsRef.current.close();
    }

    try {
<<<<<<< HEAD
      const response = await api.api.cameras.all.get();

      if (response.data?.success) {
        setCameras(
          response.data.cameras.map((camera: { id: string; status: string; [key: string]: unknown }) => ({
            ...camera,
            status: camera.status === "online" ? "online" : "offline",
          }))
        );
=======
      // Connect to the Golang server streaming endpoint using environment variable
      const streamingUrl =
        process.env.NEXT_PUBLIC_WS_STREAM_URL ||
        "ws://localhost:8080/stream/ws";
      wsRef.current = new WebSocket(streamingUrl);

      // Add connection timeout
      const connectionTimeout = setTimeout(() => {
        if (wsRef.current?.readyState === WebSocket.CONNECTING) {
          wsRef.current.close();
          console.log("⏰ WebSocket connection timeout");
          // Trigger reconnection attempt
          if (isStreaming && isComponentMountedRef.current) {
            scheduleReconnect();
          }
        }
      }, 10000); // 10 second timeout

      wsRef.current.onopen = () => {
        clearTimeout(connectionTimeout);
        console.log("✅ Connected to streaming server");
>>>>>>> 16ece742
        setError(null);
        reconnectAttemptsRef.current = 0;

        // Clear any pending reconnect timeout
        if (reconnectTimeoutRef.current) {
          clearTimeout(reconnectTimeoutRef.current);
          reconnectTimeoutRef.current = null;
        }

        // Start heartbeat to detect connection issues early
        startHeartbeat();

        // Start performance monitoring
        if (performanceCheckRef.current) {
          clearInterval(performanceCheckRef.current);
        }
        performanceCheckRef.current = setInterval(adjustDisplayFPS, 5000);
      };

      wsRef.current.onmessage = (event) => {
        try {
          // Handle JSON messages from the Golang server
          if (typeof event.data === "string") {
            const data = JSON.parse(event.data);

            if (data.type === "frame_update") {
              const now = Date.now();
              const currentStats = frameStatsRef.current[data.clientId] || {
                lastFrameTime: now,
                frameCount: 0,
                fpsHistory: [],
                lastFrameTimestamp: "",
                lastProcessedTime: 0,
                droppedFrames: 0,
                connectionQuality: "good" as const,
              };

              // Rate limiting with dynamic FPS
              const timeSinceLastProcessed =
                now - currentStats.lastProcessedTime;
              if (timeSinceLastProcessed < MIN_FRAME_INTERVAL * 0.9) {
                // 90% of target interval
                currentStats.droppedFrames++;
                frameStatsRef.current[data.clientId] = currentStats;
                return; // Silently drop - don't log every dropped frame
              }

              // Check if this frame is newer than the last one we processed
              if (currentStats.lastFrameTimestamp && data.timestamp) {
                const newTimestamp = new Date(data.timestamp).getTime();
                const lastTimestamp = new Date(
                  currentStats.lastFrameTimestamp
                ).getTime();

                // Skip if this frame is older than the last one we processed
                if (newTimestamp <= lastTimestamp) {
                  return; // Silently drop out-of-order frames
                }
              }

              // Update the last processed time
              currentStats.lastProcessedTime = now;
              currentStats.lastFrameTimestamp = data.timestamp;
              frameStatsRef.current[data.clientId] = currentStats;

              // Update camera data with new frame using functional update to prevent race conditions
              setCameras((prevCameras) => {
                const existingCameraIndex = prevCameras.findIndex(
                  (camera) => camera.id === data.clientId
                );

                const updatedCamera = {
                  id: data.clientId,
                  image: data.image, // Already base64 encoded data URL
                  status: "online" as const,
                  timestamp: data.timestamp,
                  size: data.size,
                  frameNumber: data.stats?.frameCount || 0, // Use backend frame count
                };

                if (existingCameraIndex >= 0) {
                  // Update existing camera
                  const newCameras = [...prevCameras];
                  newCameras[existingCameraIndex] = updatedCamera;

                  // Update frame stats
                  updateFrameStats(data.clientId);

                  return newCameras;
                } else {
                  // Add new camera and initialize frame stats
                  updateFrameStats(data.clientId);
                  return [...prevCameras, updatedCamera];
                }
              });

              setError(null);
              setLastUpdate(new Date());
            } else {
              console.log("Received control message:", data);
            }
          }
        } catch (error) {
          console.error("Error handling WebSocket message:", error);
        }
      };

      wsRef.current.onclose = (event) => {
        clearTimeout(connectionTimeout);
        stopHeartbeat();

        console.log(
          `🔌 Streaming connection closed (code: ${event.code}, reason: ${event.reason})`
        );

        // Stop performance monitoring
        if (performanceCheckRef.current) {
          clearInterval(performanceCheckRef.current);
          performanceCheckRef.current = null;
        }

        // Only attempt reconnection if streaming is still enabled and component is mounted
        if (isStreaming && isComponentMountedRef.current) {
          scheduleReconnect();
        }
      };

      wsRef.current.onerror = (error) => {
        clearTimeout(connectionTimeout);
        console.error("❌ WebSocket error:", error);

        // Only show error and attempt reconnection if streaming should be active
        if (isStreaming && isComponentMountedRef.current) {
          setError(
            "Connection to streaming server failed. Auto-reconnecting..."
          );
          scheduleReconnect();
        }
      };
    } catch (error) {
      console.error("❌ Failed to create WebSocket connection:", error);
      if (isStreaming && isComponentMountedRef.current) {
        setError("Failed to connect to streaming server. Retrying...");
        scheduleReconnect();
      }
    }
  }, [isStreaming, updateFrameStats, MIN_FRAME_INTERVAL, adjustDisplayFPS]);

  // Separate function to handle reconnection scheduling
  const scheduleReconnect = useCallback(() => {
    if (
      !isStreaming ||
      !isComponentMountedRef.current ||
      reconnectAttemptsRef.current >= 50
    ) {
      if (reconnectAttemptsRef.current >= 50) {
        setError(
          "Maximum reconnection attempts reached. Please check your internet connection and refresh the page."
        );
      }
      return;
    }

    // Clear any existing reconnect timeout
    if (reconnectTimeoutRef.current) {
      clearTimeout(reconnectTimeoutRef.current);
    }

    // Exponential backoff with jitter, but cap at 30 seconds
    const baseDelay = Math.min(
      1000 * Math.pow(1.5, reconnectAttemptsRef.current),
      30000
    );
    const jitter = Math.random() * 1000; // Add randomness to prevent thundering herd
    const delay = baseDelay + jitter;

    reconnectAttemptsRef.current++;

    console.log(
      `🔄 Scheduling reconnection attempt ${
        reconnectAttemptsRef.current
      }/50 in ${Math.round(delay)}ms`
    );

    setError(
      `Connection lost. Reconnecting in ${Math.round(
        delay / 1000
      )}s... (attempt ${reconnectAttemptsRef.current}/50)`
    );

    reconnectTimeoutRef.current = setTimeout(() => {
      if (isStreaming && isComponentMountedRef.current) {
        connectWebSocket();
      }
    }, delay);
  }, [isStreaming, connectWebSocket]);

  // Heartbeat mechanism to detect connection issues early
  const startHeartbeat = useCallback(() => {
    stopHeartbeat(); // Clear any existing heartbeat

    heartbeatIntervalRef.current = setInterval(() => {
      if (wsRef.current?.readyState === WebSocket.OPEN) {
        try {
          wsRef.current.send(
            JSON.stringify({ type: "ping", timestamp: Date.now() })
          );
        } catch (error) {
          console.log("❤️ Heartbeat failed, connection may be lost");
          if (isStreaming && isComponentMountedRef.current) {
            scheduleReconnect();
          }
        }
      }
    }, 30000); // Send heartbeat every 30 seconds
  }, [isStreaming, scheduleReconnect]);

  const stopHeartbeat = useCallback(() => {
    if (heartbeatIntervalRef.current) {
      clearInterval(heartbeatIntervalRef.current);
      heartbeatIntervalRef.current = null;
    }
  }, []);

  // Fallback HTTP API fetch using Golang server (only when WebSocket is not active)
  const fetchCameras = useCallback(async () => {
    try {
      // Use Golang server API endpoints with environment variable
      const apiUrl =
        process.env.NEXT_PUBLIC_API_URL || "http://localhost:8080/api";
      const response = await fetch(`${apiUrl}/clients`);
      const clientsData = await response.json();

      if (!clientsData.success) {
        throw new Error("Failed to fetch clients");
      }

      // Fetch latest frame for each client
      const cameraPromises = clientsData.clients.map(
        async (clientId: string) => {
          try {
            const frameResponse = await fetch(
              `${apiUrl}/clients/${clientId}/latest`
            );
            const frameData = await frameResponse.json();

            if (frameData.success) {
              return {
                id: clientId,
                image: frameData.image,
                timestamp: frameData.timestamp,
                frameNumber: frameData.stats?.frameCount || 0, // Use backend frame count
                size: frameData.size || 0,
                status: "online" as const,
              };
            } else {
              return {
                id: clientId,
                image: null,
                timestamp: null,
                frameNumber: 0,
                size: 0,
                status: "offline" as const,
              };
            }
          } catch {
            return {
              id: clientId,
              image: null,
              timestamp: null,
              frameNumber: 0,
              size: 0,
              status: "offline" as const,
            };
          }
        }
      );

      const newCameras = await Promise.all(cameraPromises);

      // Sort cameras by ID for consistent display order
      const sortedCameras = newCameras.sort((a, b) => a.id.localeCompare(b.id));

      setCameras(sortedCameras);
      setError(null);
      setLastUpdate(new Date());
    } catch (err) {
      setError("Network error: Could not connect to Golang server");
      console.error("Failed to fetch cameras:", err);
    } finally {
      setLoading(false);
    }
  }, []);

  // Initial load
  useEffect(() => {
    fetchCameras();
  }, [fetchCameras]);

  // Only poll when NOT streaming via WebSocket
  useEffect(() => {
    let pollInterval: NodeJS.Timeout | null = null;

    if (!isStreaming) {
      // Only poll when WebSocket streaming is inactive
      pollInterval = setInterval(() => {
        fetchCameras();
      }, 2000); // Slower polling when not actively streaming
    }

    return () => {
      if (pollInterval) {
        clearInterval(pollInterval);
      }
    };
  }, [isStreaming, fetchCameras]);

  // Auto-start streaming on component mount if it was previously active
  useEffect(() => {
    isComponentMountedRef.current = true;

    // If streaming was active when the page was last loaded, auto-reconnect
    if (isStreaming) {
      console.log("🔄 Auto-starting stream (was active before page load)");
      connectWebSocket();
    }

    return () => {
      isComponentMountedRef.current = false;
    };
  }, [connectWebSocket, isStreaming]);

  // Handle streaming toggle with persistent state
  const toggleStreaming = useCallback(() => {
    setIsStreaming((prev) => {
      const newStreaming = !prev;

      // Persist streaming state to localStorage
      if (typeof window !== "undefined") {
        localStorage.setItem("skySentry_streaming", newStreaming.toString());
      }

      if (newStreaming) {
        // Start WebSocket streaming
        console.log("🎬 Starting stream...");
        reconnectAttemptsRef.current = 0; // Reset reconnect attempts
        connectWebSocket();
      } else {
        // Stop WebSocket streaming
        console.log("⏹️ Stopping stream...");

        // Close WebSocket connection
        if (wsRef.current) {
          wsRef.current.close(1000, "User stopped streaming"); // Normal closure
          wsRef.current = null;
        }

        // Clear all timers and intervals
        if (reconnectTimeoutRef.current) {
          clearTimeout(reconnectTimeoutRef.current);
          reconnectTimeoutRef.current = null;
        }

        stopHeartbeat();

        if (performanceCheckRef.current) {
          clearInterval(performanceCheckRef.current);
          performanceCheckRef.current = null;
        }

        // Clear frame stats and error state
        setFrameStats({});
        frameStatsRef.current = {};
        setError(null);
        reconnectAttemptsRef.current = 0;

        // Resume HTTP polling for static updates
        fetchCameras();
      }

      return newStreaming;
    });
  }, [connectWebSocket, fetchCameras]);

  // Enhanced cleanup on unmount
  useEffect(() => {
    return () => {
      isComponentMountedRef.current = false;

      // Close WebSocket
      if (wsRef.current) {
        wsRef.current.close(1000, "Component unmounted");
      }

      // Clear all timers
      if (reconnectTimeoutRef.current) {
        clearTimeout(reconnectTimeoutRef.current);
      }
      if (performanceCheckRef.current) {
        clearInterval(performanceCheckRef.current);
      }

      stopHeartbeat();
    };
  }, [stopHeartbeat]);

  const handleRefresh = () => {
    setLoading(true);
    fetchCameras();
  };

  if (loading && cameras.length === 0) {
    return (
      <div className="flex items-center justify-center h-64">
        <div className="flex items-center space-x-2">
          <RefreshCw className="h-4 w-4 animate-spin" />
          <span>Loading cameras...</span>
        </div>
      </div>
    );
  }

  return (
    <div className="space-y-6">
      {/* Controls */}
      <div className="flex items-center justify-between">
        <div className="flex items-center space-x-4">
          <h2 className="text-2xl font-bold">Camera Streams</h2>
          <Badge variant={cameras.length > 0 ? "default" : "secondary"}>
            {cameras.length} {cameras.length === 1 ? "Camera" : "Cameras"}
          </Badge>
          {isStreaming && (
            <Badge variant="destructive" className="animate-pulse">
              🔴 LIVE STREAMING
            </Badge>
          )}
        </div>

        <div className="flex items-center space-x-2">
          {lastUpdate && (
            <span className="text-sm text-muted-foreground">
              Last update: {lastUpdate.toLocaleTimeString()}
            </span>
          )}

          <Button
            variant="outline"
            size="sm"
            onClick={handleRefresh}
            disabled={loading || isStreaming}
          >
            <RefreshCw className={`h-4 w-4 ${loading ? "animate-spin" : ""}`} />
          </Button>

          <Button
            onClick={toggleStreaming}
            variant={isStreaming ? "destructive" : "default"}
            size="sm"
            className="min-w-[120px]"
          >
            {isStreaming ? (
              <>
                <Square className="h-4 w-4 mr-2" />
                Stop Stream
              </>
            ) : (
              <>
                <Play className="h-4 w-4 mr-2" />
                Start Stream
              </>
            )}
          </Button>
        </div>
      </div>

      {/* Error display */}
      {error && (
<<<<<<< HEAD
        <Card>
          <CardContent>
            <div className="flex items-center space-x-2 text-destructive">
              <AlertCircle className="h-4 w-4" />
              <span>{error}</span>
            </div>
          </CardContent>
        </Card>
=======
        <div className="bg-destructive/10 border border-destructive/20 rounded-lg p-4">
          <p className="text-destructive font-medium">Error: {error}</p>
          <p className="text-sm text-muted-foreground mt-1">
            {isStreaming
              ? "Trying to reconnect..."
              : "Try refreshing or check server connection"}
          </p>
        </div>
>>>>>>> 16ece742
      )}

      {/* Camera Grid */}
      {cameras.length === 0 ? (
<<<<<<< HEAD
        <Card>
          <CardContent>
            <div className="text-center py-8">
              <Camera className="h-12 w-12 mx-auto text-muted-foreground mb-4" />
              <h3 className="text-lg font-semibold text-foreground mb-2">No Cameras Found</h3>
              <p className="text-muted-foreground">
                Connect some cameras to start streaming
              </p>
            </div>
          </CardContent>
        </Card>
=======
        <div className="text-center py-12">
          <p className="text-muted-foreground text-lg">No cameras connected</p>
          <p className="text-sm text-muted-foreground">
            Start a camera client to see streams here
          </p>
        </div>
>>>>>>> 16ece742
      ) : (
        <div className="grid grid-cols-1 md:grid-cols-2 lg:grid-cols-3 xl:grid-cols-4 gap-6">
          {cameras.map((camera) => (
            <CameraCard
              key={camera.id}
              camera={camera}
              isStreaming={isStreaming}
              frameStats={frameStats[camera.id]}
            />
          ))}
        </div>
      )}

      {/* Performance Info */}
      {isStreaming && Object.keys(frameStats).length > 0 && (
        <div className="bg-muted/50 rounded-lg p-4">
          <h3 className="font-semibold mb-2">Performance Stats</h3>
          <div className="grid grid-cols-2 md:grid-cols-4 gap-4 text-sm">
            {Object.entries(frameStats).map(([clientId, stats]) => (
              <div key={clientId} className="text-center">
                <div className="font-medium">{clientId}</div>
                <div className="text-green-600">{stats.fps} FPS</div>
                <div className="text-muted-foreground">
                  {stats.frameCount} frames
                </div>
              </div>
            ))}
          </div>
        </div>
      )}
    </div>
  );
}

function CameraCard({
  camera,
  isStreaming,
  frameStats,
}: CameraCardProps & {
  frameStats?: { fps: number; lastFrameTime: number; frameCount: number };
}) {
  const [imageError, setImageError] = useState(false);

  return (
<<<<<<< HEAD
    <Card className="overflow-hidden">
      <CardContent className="p-0">
        <div className="pb-2 border-b border-border">
          <div className="flex items-center justify-between p-6 pb-4">
            <div className="text-sm font-medium text-foreground truncate">
              {camera.id}
            </div>
            <Badge
              variant={camera.status === "online" ? "default" : "secondary"}
              className="ml-2"
            >
              {camera.status}
            </Badge>
          </div>
        </div>
        <div className="aspect-video bg-muted relative">
          {camera.image ? (
=======
    <div className="bg-card rounded-lg border shadow-sm overflow-hidden">
      {/* Camera feed */}
      <div className="aspect-video bg-muted relative">
        {camera.image && !imageError ? (
          <>
>>>>>>> 16ece742
            <img
              src={camera.image}
              alt={`Camera ${camera.id}`}
              className="w-full h-full object-cover"
              onError={() => setImageError(true)}
              onLoad={() => setImageError(false)}
            />

            {/* Status indicator */}
            <div className="absolute top-2 left-2">
              <Badge
                variant={camera.status === "online" ? "default" : "secondary"}
                className={camera.status === "online" ? "bg-green-600" : ""}
              >
                {camera.status === "online" ? "●" : "○"}{" "}
                {camera.status.toUpperCase()}
              </Badge>
            </div>

<<<<<<< HEAD
          {/* Streaming indicator */}
          {isStreaming && camera.status === "online" && (
            <div className="absolute top-2 right-2">
              <Badge variant="destructive" className="flex items-center gap-1 px-2 py-0.5">
                <div className="w-2 h-2 bg-white rounded-full animate-pulse" />
                <span>LIVE</span>
              </Badge>
            </div>
          )}
        </div>

        {/* Camera info */}
        <div className="p-3 bg-muted">
          <div className="flex justify-between text-xs text-muted-foreground">
            <span>Frame: {camera.frameNumber}</span>
            <span>{isNaN(camera.size / 1024) ? '0' : (camera.size / 1024).toFixed(1)} KB</span>
=======
            {/* Streaming indicator */}
            {isStreaming && camera.status === "online" && (
              <div className="absolute top-2 right-2">
                <div className="flex items-center space-x-1 bg-red-600 text-white px-2 py-1 rounded text-xs">
                  <div className="w-2 h-2 bg-white rounded-full animate-pulse" />
                  <span>LIVE</span>
                  {frameStats && (
                    <span className="ml-1">{frameStats.fps}fps</span>
                  )}
                </div>
              </div>
            )}
          </>
        ) : (
          <div className="flex items-center justify-center h-full">
            <div className="text-center">
              <div className="text-4xl mb-2">📹</div>
              <p className="text-sm text-muted-foreground">
                {camera.status === "offline" ? "Camera Offline" : "No Signal"}
              </p>
            </div>
>>>>>>> 16ece742
          </div>
        )}
      </div>

      {/* Camera info */}
      <div className="p-3 bg-muted/30">
        <div className="flex justify-between items-center mb-1">
          <span className="font-medium truncate">Camera {camera.id}</span>
          {frameStats && (
            <span className="text-xs text-green-600 font-mono">
              {frameStats.fps} FPS
            </span>
          )}
        </div>
        <div className="flex justify-between text-xs text-muted-foreground">
          <span>Frame: {camera.frameNumber}</span>
          <span>{(camera.size / 1024).toFixed(1)} KB</span>
        </div>
        {camera.timestamp && (
          <div className="text-xs text-muted-foreground mt-1">
            {new Date(camera.timestamp).toLocaleTimeString()}
          </div>
        )}
      </div>
    </div>
  );
}<|MERGE_RESOLUTION|>--- conflicted
+++ resolved
@@ -1,32 +1,12 @@
 "use client";
 
-<<<<<<< HEAD
 import { useState, useEffect, useCallback } from "react";
 import { Badge } from "@/components/ui/badge";
 import { Button } from "@/components/ui/button";
 import { Play, Pause, RefreshCw, Camera, AlertCircle } from "lucide-react";
 import { api, type CameraData } from "@/lib/api-client";
 import { Card, CardContent } from "@/components/ui/card";
-=======
-import { useState, useEffect, useCallback, useRef } from "react";
-import { Badge } from "@/components/ui/badge";
-import { Button } from "@/components/ui/button";
-import { RefreshCw, Play, Square } from "lucide-react";
-
-interface CameraData {
-  id: string;
-  image: string | null;
-  timestamp: string | null;
-  frameNumber: number;
-  size: number;
-  status: "online" | "offline";
-}
-
-interface CameraCardProps {
-  camera: CameraData;
-  isStreaming: boolean;
-}
->>>>>>> 16ece742
+
 
 export function CameraGrid() {
   const [cameras, setCameras] = useState<CameraData[]>([]);
@@ -174,7 +154,6 @@
     }
 
     try {
-<<<<<<< HEAD
       const response = await api.api.cameras.all.get();
 
       if (response.data?.success) {
@@ -184,29 +163,7 @@
             status: camera.status === "online" ? "online" : "offline",
           }))
         );
-=======
-      // Connect to the Golang server streaming endpoint using environment variable
-      const streamingUrl =
-        process.env.NEXT_PUBLIC_WS_STREAM_URL ||
-        "ws://localhost:8080/stream/ws";
-      wsRef.current = new WebSocket(streamingUrl);
-
-      // Add connection timeout
-      const connectionTimeout = setTimeout(() => {
-        if (wsRef.current?.readyState === WebSocket.CONNECTING) {
-          wsRef.current.close();
-          console.log("⏰ WebSocket connection timeout");
-          // Trigger reconnection attempt
-          if (isStreaming && isComponentMountedRef.current) {
-            scheduleReconnect();
-          }
-        }
-      }, 10000); // 10 second timeout
-
-      wsRef.current.onopen = () => {
-        clearTimeout(connectionTimeout);
-        console.log("✅ Connected to streaming server");
->>>>>>> 16ece742
+
         setError(null);
         reconnectAttemptsRef.current = 0;
 
@@ -684,7 +641,6 @@
 
       {/* Error display */}
       {error && (
-<<<<<<< HEAD
         <Card>
           <CardContent>
             <div className="flex items-center space-x-2 text-destructive">
@@ -693,21 +649,10 @@
             </div>
           </CardContent>
         </Card>
-=======
-        <div className="bg-destructive/10 border border-destructive/20 rounded-lg p-4">
-          <p className="text-destructive font-medium">Error: {error}</p>
-          <p className="text-sm text-muted-foreground mt-1">
-            {isStreaming
-              ? "Trying to reconnect..."
-              : "Try refreshing or check server connection"}
-          </p>
-        </div>
->>>>>>> 16ece742
       )}
 
       {/* Camera Grid */}
       {cameras.length === 0 ? (
-<<<<<<< HEAD
         <Card>
           <CardContent>
             <div className="text-center py-8">
@@ -719,14 +664,6 @@
             </div>
           </CardContent>
         </Card>
-=======
-        <div className="text-center py-12">
-          <p className="text-muted-foreground text-lg">No cameras connected</p>
-          <p className="text-sm text-muted-foreground">
-            Start a camera client to see streams here
-          </p>
-        </div>
->>>>>>> 16ece742
       ) : (
         <div className="grid grid-cols-1 md:grid-cols-2 lg:grid-cols-3 xl:grid-cols-4 gap-6">
           {cameras.map((camera) => (
@@ -771,7 +708,6 @@
   const [imageError, setImageError] = useState(false);
 
   return (
-<<<<<<< HEAD
     <Card className="overflow-hidden">
       <CardContent className="p-0">
         <div className="pb-2 border-b border-border">
@@ -789,13 +725,6 @@
         </div>
         <div className="aspect-video bg-muted relative">
           {camera.image ? (
-=======
-    <div className="bg-card rounded-lg border shadow-sm overflow-hidden">
-      {/* Camera feed */}
-      <div className="aspect-video bg-muted relative">
-        {camera.image && !imageError ? (
-          <>
->>>>>>> 16ece742
             <img
               src={camera.image}
               alt={`Camera ${camera.id}`}
@@ -815,7 +744,6 @@
               </Badge>
             </div>
 
-<<<<<<< HEAD
           {/* Streaming indicator */}
           {isStreaming && camera.status === "online" && (
             <div className="absolute top-2 right-2">
@@ -832,29 +760,7 @@
           <div className="flex justify-between text-xs text-muted-foreground">
             <span>Frame: {camera.frameNumber}</span>
             <span>{isNaN(camera.size / 1024) ? '0' : (camera.size / 1024).toFixed(1)} KB</span>
-=======
-            {/* Streaming indicator */}
-            {isStreaming && camera.status === "online" && (
-              <div className="absolute top-2 right-2">
-                <div className="flex items-center space-x-1 bg-red-600 text-white px-2 py-1 rounded text-xs">
-                  <div className="w-2 h-2 bg-white rounded-full animate-pulse" />
-                  <span>LIVE</span>
-                  {frameStats && (
-                    <span className="ml-1">{frameStats.fps}fps</span>
-                  )}
-                </div>
-              </div>
-            )}
-          </>
-        ) : (
-          <div className="flex items-center justify-center h-full">
-            <div className="text-center">
-              <div className="text-4xl mb-2">📹</div>
-              <p className="text-sm text-muted-foreground">
-                {camera.status === "offline" ? "Camera Offline" : "No Signal"}
-              </p>
-            </div>
->>>>>>> 16ece742
+
           </div>
         )}
       </div>
